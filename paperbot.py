--- conflicted
+++ resolved
@@ -1,17 +1,3 @@
-<<<<<<< HEAD
-#!/home/alal/anaconda3/bin/python3
-
-"""
-Script to post new articles from arxiv econ.gn. Bring your own handle and app-password.
-"""
-
-# %%
-import time
-import re
-import os
-import sys
-=======
->>>>>>> 528e17b7
 import json
 import random
 import time
@@ -51,63 +37,6 @@
             }
             for entry in feed.entries
         }
-<<<<<<< HEAD
-        for entry in feed.entries
-    }
-    return res
-
-
-def get_and_write_feed_json(feedname="econ.gn", filename="combined.json"):
-    feed = get_arxiv_feed(feedname)
-    with open(filename, "r") as f:
-        archive = json.load(f)
-    new_archive = archive.copy()
-    # append new items
-    for k, v in feed.items():
-        if k not in archive:
-            new_archive[k] = v
-    # write out only if new items exist
-    if len(new_archive) > len(archive):
-        with open(filename, "w") as f:
-            json.dump(new_archive, f, indent=None)
-        print(f"{filename} updated")
-    return feed, archive
-
-
-# %%
-def main():
-    pull, archive = get_and_write_feed_json()
-    ######################################################################
-    # stats
-    ######################################################################
-    # read existing data from "stat_me_draws.json" file
-    new_posts = 0
-    # Append new data to existing data
-    for k, v in pull.items():
-        if k not in archive:  # if not already posted
-            post_str = (
-                f"{v['title']}\n{v['link']}\n{''.join(v['description'])}"[:297] + "\n #econsky 📈🤖"
-            )
-            create_post(post_str.replace("\n", " "))
-            time.sleep(random.randint(60, 300))
-            archive[k] = v
-            new_posts += 1
-    if new_posts == 0 & (len(archive) > 2):
-        print("No new papers found; posting random paper from archive")
-        random_paper = random.choice(list(archive.values()))
-        post_str = (
-            f"{random_paper['title']}\n{random_paper['link']}\n{''.join(random_paper['description'])}"[
-                :297
-            ]
-            + "\n📈🤖"
-        )
-        create_post(post_str.replace("\n", " "))
-        time.sleep(random.randint(30, 60))
-
-# %%
-if __name__ == "__main__":
-    main()
-=======
 
     def update_archive(self, feed: Dict, archive_file: str = "combined.json") -> tuple:
         """Update archive with new entries"""
@@ -154,7 +83,6 @@
 
 def main():
     import os
->>>>>>> 528e17b7
 
     bot = ArxivBot(os.environ["BSKYBOT"], os.environ["BSKYPWD"])
     bot.run()
